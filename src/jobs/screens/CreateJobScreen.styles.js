--- conflicted
+++ resolved
@@ -9,14 +9,7 @@
   StyleSheet.create({
     container: {
       flex: 1,
-<<<<<<< HEAD
-      ...centeredContainer,
-    },
-    gradient: {
-      flex: 1,
-=======
       backgroundColor: '#F8FAFC',
->>>>>>> 192e9bab
     },
     keyboardView: {
       flex: 1,
@@ -25,18 +18,6 @@
       flex: 1,
     },
     scrollViewContent: {
-<<<<<<< HEAD
-      paddingBottom: theme.spacing[8],
-    },
-    headerContainer: {
-      paddingHorizontal: theme.spacing[4],
-      paddingVertical: theme.spacing[6],
-    },
-    headerContent: {
-      maxWidth: 400,
-      alignSelf: 'center',
-      width: '100%',
-=======
       paddingBottom: 100,
     },
     scrollViewContentKeyboard: {
@@ -59,70 +40,12 @@
     },
     headerContent: {
       flex: 1,
->>>>>>> 192e9bab
     },
     headerRow: {
       flexDirection: 'row',
       alignItems: 'center',
     },
     backButton: {
-<<<<<<< HEAD
-      padding: theme.spacing[2],
-      marginRight: theme.spacing[3],
-      borderRadius: 8,
-      backgroundColor: theme.colors.surface.card,
-      ...cardShadow(theme),
-    },
-    title: {
-      fontSize: 22,
-      fontWeight: 'bold',
-      color: theme.colors.text.primary,
-      marginBottom: theme.spacing[2],
-    },
-    input: {
-      borderWidth: 1,
-      borderColor: theme.colors.border.primary,
-      borderRadius: 8,
-      padding: theme.spacing[3],
-      fontSize: 16,
-      marginBottom: theme.spacing[3],
-      backgroundColor: theme.colors.surface.input,
-    },
-    button: {
-      ...primaryButton(theme),
-      padding: theme.spacing[3],
-      marginTop: theme.spacing[4],
-    },
-    buttonText: {
-      color: theme.colors.text.white,
-      fontSize: 16,
-      fontWeight: 'bold',
-    },
-    card: {
-      backgroundColor: theme.colors.surface.card,
-      borderRadius: 12,
-      padding: theme.spacing[4],
-      ...cardShadow(theme),
-    },
-    errorCard: {
-      backgroundColor: theme.colors.surface.card,
-      borderRadius: 12,
-      padding: theme.spacing[4],
-      borderLeftWidth: 4,
-      borderLeftColor: theme.colors.status.error,
-      ...cardShadow(theme),
-    },
-    errorText: {
-      fontSize: 16,
-      fontWeight: '600',
-      color: theme.colors.status.error,
-      marginBottom: theme.spacing[1],
-    },
-    errorSubText: {
-      fontSize: 14,
-      color: theme.colors.text.secondary,
-      lineHeight: 20,
-=======
       width: 44,
       height: 44,
       borderRadius: 22,
@@ -453,6 +376,5 @@
     },
     publishButtonText: {
       color: '#FFFFFF',
->>>>>>> 192e9bab
     },
   });