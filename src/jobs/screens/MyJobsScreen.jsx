--- conflicted
+++ resolved
@@ -8,46 +8,20 @@
   Animated,
   TextInput,
 } from 'react-native';
-<<<<<<< HEAD
-import LinearGradient from 'react-native-linear-gradient';
-=======
->>>>>>> 192e9bab
 import { useTheme } from '../../contexts/ThemeContext';
 import Feather from 'react-native-vector-icons/Feather';
 import { useAuth } from '../../contexts/AuthContext';
 import { useNavigation } from '@react-navigation/native';
 import PopularJobCard from './MyJobsScreen/PopularJobCard';
 import RecentJobCard from './MyJobsScreen/RecentJobCard';
-import {
-  jobService,
-  applicationService,
-  companyService,
-} from '../../utils/database';
-import { seedDatabase, checkSeedingStatus } from '../../utils/seedData';
+import { getStyles } from './MyJobsScreen.styles';
 
 const MyJobsScreen = () => {
-<<<<<<< HEAD
-  const { user, logout, state } = useAuth();
-=======
   const { logout } = useAuth();
->>>>>>> 192e9bab
   const navigation = useNavigation();
   const [search, setSearch] = useState('');
   const [fadeAnim] = useState(new Animated.Value(0));
   const { theme } = useTheme();
-<<<<<<< HEAD
-
-  // Real data state
-  const [jobs, setJobs] = useState([]);
-  const [isLoading, setIsLoading] = useState(true);
-  const [userStats, setUserStats] = useState({
-    jobsPosted: 0,
-    applicationsReceived: 0,
-    applicationsSent: 0,
-    profileViews: 0,
-  });
-=======
->>>>>>> 192e9bab
 
   useEffect(() => {
     Animated.timing(fadeAnim, {
@@ -55,107 +29,8 @@
       duration: 800,
       useNativeDriver: true,
     }).start();
+  }, [fadeAnim]);
 
-<<<<<<< HEAD
-    // Load initial data
-    loadInitialData();
-  }, [fadeAnim, state.user, loadInitialData]);
-
-  const loadInitialData = async () => {
-    try {
-      setIsLoading(true);
-
-      // Check if seeding is needed
-      const seedingStatus = await checkSeedingStatus();
-      if (seedingStatus.needsCategories || seedingStatus.needsSkills) {
-        await seedDatabase();
-      }
-
-      await Promise.all([loadJobs(), loadUserStats()]);
-    } catch (error) {
-      console.error('Error loading initial data:', error);
-    } finally {
-      setIsLoading(false);
-    }
-  };
-
-  const loadJobs = async () => {
-    try {
-      if (!state.userRecord?.city) {
-        return;
-      }
-
-      const { data, error } = await jobService.getJobsByCity(
-        state.userRecord.city,
-      );
-      if (error) {
-        throw error;
-      }
-
-      setJobs(data || []);
-    } catch (error) {
-      console.error('Error loading jobs:', error);
-    }
-  };
-
-  const loadUserStats = async () => {
-    try {
-      if (!state.user?.id) {
-        return;
-      }
-
-      if (user?.mode === 'poster') {
-        // Load poster stats
-        const { data: companyProfile } = await companyService.getCompanyProfile(
-          state.user.id,
-        );
-        if (companyProfile) {
-          const { data: postedJobs } = await jobService.getJobsByCompany(
-            companyProfile.id,
-          );
-          setUserStats(prev => ({
-            ...prev,
-            jobsPosted: postedJobs?.length || 0,
-          }));
-        }
-      } else {
-        // Load seeker stats
-        const { data: seekerApplications } =
-          await applicationService.getApplicationsBySeeker(state.user.id);
-        setUserStats(prev => ({
-          ...prev,
-          applicationsSent: seekerApplications?.length || 0,
-        }));
-      }
-    } catch (error) {
-      console.error('Error loading user stats:', error);
-    }
-  };
-
-  const handleRefresh = async () => {
-    await loadInitialData();
-  };
-
-  // Filter jobs based on search
-  const filteredJobs = jobs.filter(
-    job =>
-      job.title.toLowerCase().includes(search.toLowerCase()) ||
-      job.description.toLowerCase().includes(search.toLowerCase()) ||
-      job.company_profiles?.company_name
-        ?.toLowerCase()
-        .includes(search.toLowerCase()),
-  );
-
-  // Split jobs into popular (recent with more engagement) and recent
-  const popularJobs = filteredJobs.slice(0, 4);
-  const recentJobs = filteredJobs.slice(0, 6);
-
-  const handleJobPress = job => {
-    navigation.navigate('JobDetails', { jobId: job.id, job });
-  };
-
-=======
->>>>>>> 192e9bab
   return (
     <SafeAreaView style={getStyles(theme).container}>
       <ScrollView
@@ -163,314 +38,6 @@
         contentContainerStyle={getStyles(theme).scrollViewContent}
         showsVerticalScrollIndicator={false}
       >
-<<<<<<< HEAD
-        <ScrollView
-          contentContainerStyle={{ paddingBottom: 32 }}
-          showsVerticalScrollIndicator={false}
-        >
-          {/* Header Section */}
-          <View
-            style={{
-              flexDirection: 'row',
-              alignItems: 'center',
-              justifyContent: 'space-between',
-              paddingHorizontal: theme.spacing[4],
-              paddingTop: theme.spacing[6],
-              marginBottom: theme.spacing[4],
-            }}
-          >
-            {/* Back Button */}
-            <TouchableOpacity
-              onPress={() => navigation.goBack()}
-              style={{
-                width: 36,
-                height: 36,
-                borderRadius: 18,
-                backgroundColor: '#F8FAFC',
-                alignItems: 'center',
-                justifyContent: 'center',
-                shadowColor: '#000',
-                shadowOffset: { width: 0, height: 1 },
-                shadowOpacity: 0.06,
-                shadowRadius: 4,
-                elevation: 2,
-              }}
-              accessibilityLabel="Back"
-            >
-              <Feather name="arrow-left" size={20} color="#64748B" />
-            </TouchableOpacity>
-
-            {/* Center Title & Subtext */}
-            <View style={{ flex: 1, alignItems: 'center', marginLeft: -36 }}>
-              <Text
-                style={{
-                  fontSize: 22,
-                  fontWeight: 'bold',
-                  color: '#0F172A',
-                  marginBottom: 4,
-                  fontFamily: theme.typography?.fontFamily || undefined,
-                }}
-              >
-                Search Jobs
-              </Text>
-            </View>
-
-            {/* Profile Indicator Dot (right) */}
-            <View
-              style={{
-                flexDirection: 'row',
-                alignItems: 'center',
-                width: 120,
-                justifyContent: 'flex-end',
-              }}
-            >
-              {/* ProfileSwitcher as profile button */}
-              {/* <ProfileSwitcher style={{ marginRight: 8, height: 36 }} /> */}
-              {/* Logout Button */}
-              <TouchableOpacity
-                onPress={logout}
-                style={{
-                  width: 36,
-                  height: 36,
-                  borderRadius: 18,
-                  backgroundColor: '#F8FAFC',
-                  alignItems: 'center',
-                  justifyContent: 'center',
-                }}
-                accessibilityLabel="Logout"
-              >
-                <Feather name="log-out" size={20} color="#F87171" />
-              </TouchableOpacity>
-            </View>
-          </View>
-
-          {/* Search Bar Section */}
-          <View
-            style={{
-              flexDirection: 'row',
-              alignItems: 'center',
-              marginHorizontal: theme.spacing[4],
-              marginBottom: theme.spacing[4],
-            }}
-          >
-            <View style={{ flex: 1 }}>
-              <View
-                style={{
-                  flexDirection: 'row',
-                  alignItems: 'center',
-                  backgroundColor: '#F8FAFC',
-                  borderRadius: 28,
-                  paddingHorizontal: 16,
-                  height: 48,
-                  shadowColor: '#000',
-                  shadowOffset: { width: 0, height: 1 },
-                  shadowOpacity: 0.04,
-                  shadowRadius: 2,
-                  elevation: 1,
-                }}
-              >
-                <Feather
-                  name="search"
-                  size={20}
-                  color="#CBD5E1"
-                  style={{ marginRight: 8 }}
-                />
-                <TextInput
-                  placeholder="Search here…"
-                  placeholderTextColor="#CBD5E1"
-                  style={{
-                    flex: 1,
-                    fontSize: 16,
-                    color: '#0F172A',
-                    fontWeight: '400',
-                    backgroundColor: 'transparent',
-                    borderWidth: 0,
-                  }}
-                  value={search}
-                  onChangeText={setSearch}
-                />
-              </View>
-            </View>
-            <TouchableOpacity
-              style={{
-                width: 48,
-                height: 48,
-                borderRadius: 24,
-                backgroundColor: '#E0F2FE',
-                alignItems: 'center',
-                justifyContent: 'center',
-                marginLeft: 12,
-                shadowColor: '#000',
-                shadowOffset: { width: 0, height: 1 },
-                shadowOpacity: 0.04,
-                shadowRadius: 2,
-                elevation: 1,
-              }}
-              accessibilityLabel="Filter"
-            >
-              <Feather name="filter" size={20} color="#3B82F6" />
-            </TouchableOpacity>
-          </View>
-
-          {/* Popular Jobs Section */}
-          <View style={{ marginTop: 8, marginBottom: 24 }}>
-            <View
-              style={{
-                flexDirection: 'row',
-                alignItems: 'center',
-                justifyContent: 'space-between',
-                paddingHorizontal: theme.spacing[4],
-                marginBottom: 12,
-              }}
-            >
-              <Text
-                style={{ fontSize: 18, fontWeight: 'bold', color: '#0F172A' }}
-              >
-                {isLoading
-                  ? 'Loading Jobs...'
-                  : `Jobs in ${state.userRecord?.city || 'your city'}`}
-              </Text>
-              <TouchableOpacity onPress={handleRefresh}>
-                <Text
-                  style={{ fontSize: 14, color: '#94A3B8', fontWeight: '500' }}
-                >
-                  {isLoading ? '...' : 'Refresh'}
-                </Text>
-              </TouchableOpacity>
-            </View>
-            {isLoading ? (
-              <View
-                style={{
-                  height: 120,
-                  justifyContent: 'center',
-                  alignItems: 'center',
-                  marginHorizontal: theme.spacing[4],
-                }}
-              >
-                <Text style={{ color: '#94A3B8', fontSize: 16 }}>
-                  Loading jobs...
-                </Text>
-              </View>
-            ) : popularJobs.length > 0 ? (
-              <ScrollView
-                horizontal
-                showsHorizontalScrollIndicator={false}
-                contentContainerStyle={{
-                  paddingLeft: theme.spacing[4],
-                  paddingRight: 12,
-                }}
-              >
-                {popularJobs.map(job => (
-                  <PopularJobCard
-                    key={job.id}
-                    job={{
-                      ...job,
-                      company:
-                        job.company_profiles?.company_name || 'Unknown Company',
-                      salary: job.salary || 'Salary not specified',
-                      location: job.city,
-                      type: 'Full Time', // Default for now
-                      time: new Date(job.created_at).toLocaleDateString(),
-                      color: ['#3B82F6', '#2563EB'], // Default color
-                      logo: 'briefcase', // Default icon
-                      bookmarked: false, // TODO: Implement bookmarking
-                    }}
-                    onPress={() => handleJobPress(job)}
-                  />
-                ))}
-              </ScrollView>
-            ) : (
-              <View
-                style={{
-                  height: 120,
-                  justifyContent: 'center',
-                  alignItems: 'center',
-                  marginHorizontal: theme.spacing[4],
-                }}
-              >
-                <Text style={{ color: '#94A3B8', fontSize: 16 }}>
-                  No jobs available in {state.userRecord?.city || 'your city'}
-                </Text>
-                <TouchableOpacity
-                  onPress={handleRefresh}
-                  style={{ marginTop: 8 }}
-                >
-                  <Text
-                    style={{ color: theme.colors.primary.cyan, fontSize: 14 }}
-                  >
-                    Tap to refresh
-                  </Text>
-                </TouchableOpacity>
-              </View>
-            )}
-          </View>
-
-          {/* Recent Jobs Section */}
-          <View style={{ marginBottom: 24 }}>
-            <View
-              style={{
-                flexDirection: 'row',
-                alignItems: 'center',
-                justifyContent: 'space-between',
-                paddingHorizontal: theme.spacing[4],
-                marginBottom: 12,
-              }}
-            >
-              <Text
-                style={{ fontSize: 18, fontWeight: 'bold', color: '#0F172A' }}
-              >
-                All Jobs
-              </Text>
-              <TouchableOpacity
-                onPress={() => navigation.navigate('CreateJob')}
-              >
-                <Text
-                  style={{
-                    fontSize: 14,
-                    color: theme.colors.primary.cyan,
-                    fontWeight: '500',
-                  }}
-                >
-                  {user?.mode === 'poster' ? 'Post Job' : 'View All'}
-                </Text>
-              </TouchableOpacity>
-            </View>
-            {!isLoading && recentJobs.length > 0 ? (
-              recentJobs.map(job => (
-                <RecentJobCard
-                  key={job.id}
-                  item={{
-                    ...job,
-                    company:
-                      job.company_profiles?.company_name || 'Unknown Company',
-                    salary: job.salary || 'Salary not specified',
-                    location: job.city,
-                    type: 'Full Time', // Default for now
-                    time: new Date(job.created_at).toLocaleDateString(),
-                    logo: 'briefcase', // Default icon
-                    bookmarked: false, // TODO: Implement bookmarking
-                  }}
-                  onPress={handleJobPress}
-                />
-              ))
-            ) : !isLoading ? (
-              <View
-                style={{
-                  height: 80,
-                  justifyContent: 'center',
-                  alignItems: 'center',
-                  marginHorizontal: theme.spacing[4],
-                }}
-              >
-                <Text style={{ color: '#94A3B8', fontSize: 14 }}>
-                  No jobs to display
-                </Text>
-              </View>
-            ) : null}
-          </View>
-        </ScrollView>
-      </LinearGradient>
-=======
         {/* Header Section */}
         <Animated.View
           style={[getStyles(theme).headerContainer, { opacity: fadeAnim }]}
@@ -559,7 +126,6 @@
           </View>
         </View>
       </ScrollView>
->>>>>>> 192e9bab
     </SafeAreaView>
   );
 };
