import React from 'react';
import { View, Text, TouchableOpacity } from 'react-native';
import LinearGradient from 'react-native-linear-gradient';
import Feather from 'react-native-vector-icons/Feather';
<<<<<<< HEAD
import Badge from '../../../components/elements/Badge';
import Card from '../../../components/blocks/Card';
import { useTheme } from '../../../contexts/ThemeContext';
=======
import { useNavigation } from '@react-navigation/native';
>>>>>>> 192e9bab

const PopularJobCard = ({ job }) => {
  const navigation = useNavigation();

  const handlePress = () => {
    navigation.navigate('JobDetails', { jobData: job });
  };

  return (
    <TouchableOpacity onPress={handlePress} activeOpacity={0.8}>
      <LinearGradient
        colors={job.color}
        style={{
          width: 240,
          marginRight: 16,
          borderRadius: 20,
          padding: 20,
          shadowColor: '#3B82F6',
          shadowOffset: { width: 0, height: 8 },
          shadowOpacity: 0.15,
          shadowRadius: 16,
          elevation: 6,
        }}
      >
        <View
          style={{
            flexDirection: 'row',
            alignItems: 'center',
            marginBottom: 16,
          }}
        >
          <View
            style={{
              width: 44,
              height: 44,
              borderRadius: 22,
              backgroundColor: 'rgba(255, 255, 255, 0.2)',
              alignItems: 'center',
              justifyContent: 'center',
              marginRight: 12,
            }}
          >
            <Feather name={job.logo} size={22} color={'#FFFFFF'} />
          </View>
          <View style={{ flex: 1 }}>
            <Text
              style={{
                fontSize: 14,
                fontWeight: '600',
                color: '#FFFFFF',
                marginBottom: 2,
                opacity: 0.9,
              }}
            >
              {job.company}
            </Text>
            <View
              style={{
                flexDirection: 'row',
                alignItems: 'center',
                gap: 4,
              }}
            >
              <Feather name="star" size={12} color="#FFF" />
              <Text
                style={{
                  fontSize: 12,
                  color: '#FFFFFF',
                  fontWeight: '500',
                  opacity: 0.8,
                }}
              >
                Featured
              </Text>
            </View>
          </View>
        </View>

        <Text
          style={{
            fontSize: 18,
            fontWeight: '700',
            color: '#FFFFFF',
            marginBottom: 8,
            lineHeight: 24,
          }}
        >
          {job.title}
        </Text>
<<<<<<< HEAD
      </View>
      <Text
        style={{
          fontSize: 16,
          fontWeight: 'bold',
          color: '#fff',
          marginBottom: 8,
        }}
      >
        {job.title}
      </Text>
      <Text style={{ fontSize: 13, color: '#E0E7EF', marginBottom: 10 }}>
        {job.salary}
      </Text>
      <View style={{ flexDirection: 'row', alignItems: 'center', gap: 8 }}>
        <Badge
          variant="default"
          size="sm"
          style={{ backgroundColor: '#fff', marginRight: 8 }}
=======

        <View
          style={{
            flexDirection: 'row',
            alignItems: 'center',
            marginBottom: 16,
            gap: 4,
          }}
>>>>>>> 192e9bab
        >
          <Feather name="dollar-sign" size={14} color="#FFFFFF" />
          <Text
            style={{
              fontSize: 16,
              color: '#FFFFFF',
              fontWeight: '600',
            }}
          >
            {job.salary}
          </Text>
        </View>

        <View
          style={{
            flexDirection: 'row',
            alignItems: 'center',
            gap: 8,
            flexWrap: 'wrap',
          }}
        >
          <View
            style={{
              backgroundColor: 'rgba(255, 255, 255, 0.2)',
              paddingHorizontal: 10,
              paddingVertical: 6,
              borderRadius: 8,
            }}
          >
            <Text
              style={{
                color: '#FFFFFF',
                fontWeight: '600',
                fontSize: 12,
              }}
            >
              {job.type}
            </Text>
          </View>

          <View
            style={{
              backgroundColor: 'rgba(255, 255, 255, 0.1)',
              paddingHorizontal: 10,
              paddingVertical: 6,
              borderRadius: 8,
            }}
          >
            <Text
              style={{
                color: '#FFFFFF',
                fontWeight: '500',
                fontSize: 12,
                opacity: 0.8,
              }}
            >
              {job.time}
            </Text>
          </View>
        </View>
      </LinearGradient>
    </TouchableOpacity>
  );
};

export default PopularJobCard;<|MERGE_RESOLUTION|>--- conflicted
+++ resolved
@@ -2,13 +2,7 @@
 import { View, Text, TouchableOpacity } from 'react-native';
 import LinearGradient from 'react-native-linear-gradient';
 import Feather from 'react-native-vector-icons/Feather';
-<<<<<<< HEAD
-import Badge from '../../../components/elements/Badge';
-import Card from '../../../components/blocks/Card';
-import { useTheme } from '../../../contexts/ThemeContext';
-=======
 import { useNavigation } from '@react-navigation/native';
->>>>>>> 192e9bab
 
 const PopularJobCard = ({ job }) => {
   const navigation = useNavigation();
@@ -98,27 +92,6 @@
         >
           {job.title}
         </Text>
-<<<<<<< HEAD
-      </View>
-      <Text
-        style={{
-          fontSize: 16,
-          fontWeight: 'bold',
-          color: '#fff',
-          marginBottom: 8,
-        }}
-      >
-        {job.title}
-      </Text>
-      <Text style={{ fontSize: 13, color: '#E0E7EF', marginBottom: 10 }}>
-        {job.salary}
-      </Text>
-      <View style={{ flexDirection: 'row', alignItems: 'center', gap: 8 }}>
-        <Badge
-          variant="default"
-          size="sm"
-          style={{ backgroundColor: '#fff', marginRight: 8 }}
-=======
 
         <View
           style={{
@@ -127,7 +100,6 @@
             marginBottom: 16,
             gap: 4,
           }}
->>>>>>> 192e9bab
         >
           <Feather name="dollar-sign" size={14} color="#FFFFFF" />
           <Text
