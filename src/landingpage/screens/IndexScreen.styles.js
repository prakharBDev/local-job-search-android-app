--- conflicted
+++ resolved
@@ -562,88 +562,4 @@
       fontFamily: 'System',
       letterSpacing: -0.2,
     },
-<<<<<<< HEAD
-    roleSelectionContainer: {
-      marginBottom: 24,
-    },
-    roleSelectionLabel: {
-      fontSize: 18,
-      fontWeight: '500',
-      color: theme?.colors?.text?.primary || '#1E293B',
-      marginBottom: 12,
-    },
-    roleOptionsRow: {
-      flexDirection: 'row',
-      justifyContent: 'space-between',
-      alignItems: 'center',
-      gap: 16,
-      marginBottom: 8,
-    },
-    roleOption: {
-      flex: 1,
-      flexDirection: 'row',
-      alignItems: 'center',
-      backgroundColor: '#F8FAFC',
-      borderRadius: 16,
-      paddingVertical: 14,
-      paddingHorizontal: 18,
-      borderWidth: 1,
-      borderColor: '#E5E7EB',
-      marginHorizontal: 4,
-      minWidth: 0,
-    },
-    roleOptionActive: {
-      backgroundColor: theme?.colors?.primary?.main || '#3C4FE0',
-      borderColor: theme?.colors?.primary?.main || '#3C4FE0',
-      shadowColor: theme?.colors?.primary?.main || '#3C4FE0',
-      shadowOpacity: 0.12,
-      shadowRadius: 8,
-      elevation: 2,
-    },
-    roleOptionIcon: {
-      width: 28,
-      height: 28,
-      borderRadius: 14,
-      backgroundColor: '#E5E7EB',
-      alignItems: 'center',
-      justifyContent: 'center',
-      marginRight: 10,
-    },
-    roleOptionIconActive: {
-      backgroundColor: theme?.colors?.primary?.main || '#3C4FE0',
-    },
-    roleOptionText: {
-      fontSize: 16,
-      color: theme?.colors?.text?.primary || '#1E293B',
-      fontWeight: '600',
-    },
-    roleOptionTextActive: {
-      color: '#fff',
-    },
-    roleOptionBadge: {
-      backgroundColor: '#10B981',
-      borderRadius: 8,
-      paddingHorizontal: 8,
-      paddingVertical: 2,
-      marginLeft: 8,
-      alignSelf: 'center',
-    },
-    roleOptionBadgeText: {
-      color: '#fff',
-      fontSize: 12,
-      fontWeight: '700',
-    },
-    bottomCtaButtonContent: {
-      flexDirection: 'row',
-      alignItems: 'center',
-      justifyContent: 'center',
-    },
-    bottomCtaButtonText: {
-      color: '#fff',
-      fontWeight: '700',
-      fontSize: 16,
-      marginLeft: 10,
-    },
-=======
->>>>>>> 192e9bab
   });